--- conflicted
+++ resolved
@@ -1,22 +1,7 @@
 import * as React from 'react';
-import { useTheme } from '@mui/material';
+import { MainContext } from 'src/context/main';
 
 export const NodemapSVG: React.FC = () => {
-<<<<<<< HEAD
-    const theme = useTheme();
-    const color = theme.palette.primary.main
-    return (
-        <>
-            <svg width="25" height="25" viewBox="0 0 19 24" fill="none" xmlns="http://www.w3.org/2000/svg">
-                <path d="M1 9.6999C1 5.0999 4.7 1.3999 9.3 1.3999C13.9 1.3999 17.6 5.0999 17.6 9.6999C17.6 14.2999 9.3 21.5999 9.3 21.5999C9.3 21.5999 1 14.2999 1 9.6999Z" stroke={color} strokeMiterlimit="10"/>
-                <path d="M9.30005 12C11.233 12 12.8 10.433 12.8 8.5C12.8 6.567 11.233 5 9.30005 5C7.36705 5 5.80005 6.567 5.80005 8.5C5.80005 10.433 7.36705 12 9.30005 12Z" stroke={color} strokeMiterlimit="10"/>
-                <path d="M1.5 22.5999H17.1" stroke={color} strokeMiterlimit="10" strokeLinecap="round"/>
-            </svg>
-
-        </>
-    )
-}
-=======
   const { mode } = React.useContext(MainContext);
   const color = mode === 'dark' ? '#FFFFFF' : '#000000';
   return (
@@ -47,5 +32,4 @@
       </svg>
     </>
   );
-};
->>>>>>> 33a33c81
+};
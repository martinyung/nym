/* eslint-disable no-nested-ternary */
import * as React from 'react';
import { Link } from 'react-router-dom';
import { ChevronLeft, ExpandLess, ExpandMore, Menu } from '@mui/icons-material';
import { styled, CSSObject, Theme } from '@mui/material/styles';
import Box from '@mui/material/Box';
import ListItem from '@mui/material/ListItem';
import MuiDrawer from '@mui/material/Drawer';
import AppBar from '@mui/material/AppBar';
import Toolbar from '@mui/material/Toolbar';
import List from '@mui/material/List';
import Typography from '@mui/material/Typography';
import IconButton from '@mui/material/IconButton';
import ListItemButton from '@mui/material/ListItemButton';
import ListItemIcon from '@mui/material/ListItemIcon';
import ListItemText from '@mui/material/ListItemText';
import { NymLogoSVG } from 'src/icons/NymLogoSVG';
import { BIG_DIPPER, NYM_WEBSITE } from 'src/api/constants';
import { useMediaQuery, useTheme } from '@mui/material';
import { OverviewSVG } from '../icons/OverviewSVG';
import { NetworkComponentsSVG } from '../icons/NetworksSVG';
import { NodemapSVG } from '../icons/NodemapSVG';
import { palette } from '../index';
import { Socials } from './Socials';
import { Footer } from './Footer';
import { DarkLightSwitchDesktop, DarkLightSwitchMobile } from './Switch';

const drawerWidth = 300;

const openedMixin = (theme: Theme): CSSObject => ({
  width: drawerWidth,
  transition: theme.transitions.create('width', {
    easing: theme.transitions.easing.sharp,
    duration: theme.transitions.duration.enteringScreen,
  }),
  overflowX: 'hidden',
});

const closedMixin = (theme: Theme): CSSObject => ({
  transition: theme.transitions.create('width', {
    easing: theme.transitions.easing.sharp,
    duration: theme.transitions.duration.leavingScreen,
  }),
  overflowX: 'hidden',
  width: `calc(${theme.spacing(7)} + 1px)`,
});

const DrawerHeader = styled('div')(({ theme }) => ({
  display: 'flex',
  alignItems: 'center',
  justifyContent: 'flex-end',
  padding: theme.spacing(0, 1),
  // necessary for content to be below app bar
  ...theme.mixins.toolbar,
}));

const Drawer = styled(MuiDrawer, {
  shouldForwardProp: (prop) => prop !== 'open',
})(({ theme, open }) => ({
  width: drawerWidth,
  flexShrink: 0,
  whiteSpace: 'nowrap',
  boxSizing: 'border-box',
  ...(open && {
    ...openedMixin(theme),
    '& .MuiDrawer-paper': openedMixin(theme),
  }),
  ...(!open && {
    ...closedMixin(theme),
    '& .MuiDrawer-paper': closedMixin(theme),
  }),
}));

type navOptionType = {
  id: number;
  isActive?: boolean;
  url: string;
  title: string;
  Icon?: React.ReactNode;
  nested?: navOptionType[];
  isExpandedChild?: boolean;
};

const originalNavOptions: navOptionType[] = [
  {
    id: 0,
    isActive: false,
    url: '/overview',
    title: 'Overview',
    Icon: <OverviewSVG />,
  },
  {
    id: 1,
    isActive: false,
    url: '/network-components',
    title: 'Network Components',
    Icon: <NetworkComponentsSVG />,
    nested: [
      {
        id: 3,
        url: '/network-components/mixnodes',
        title: 'Mixnodes',
      },
      {
        id: 4,
        url: '/network-components/gateways',
        title: 'Gateways',
      },
      {
        id: 5,
        url: `${BIG_DIPPER}/validators`,
        title: 'Validators',
      },
    ],
  },
  {
    id: 2,
    isActive: false,
    url: '/nodemap',
    title: 'Nodemap',
    Icon: <NodemapSVG />,
  },
];

type ExpandableButtonType = {
  id: number;
  title: string;
  url: string;
  isActive?: boolean;
  Icon?: React.ReactNode;
  nested?: navOptionType[];
  isChild?: boolean;
  openDrawer: () => void;
  closeDrawer: () => void;
  drawIsOpen: boolean;
  setToActive: (num: number) => void;
};

const ExpandableButton: React.FC<ExpandableButtonType> = ({
  id,
  url,
  setToActive,
  isActive,
  openDrawer,
  closeDrawer,
  drawIsOpen,
  Icon,
  title,
  nested,
  isChild,
}) => {
  const [dynamicStyle, setDynamicStyle] = React.useState({});
  const [nestedOptions, toggleNestedOptions] = React.useState(false);
  const [isExternal, setIsExternal] = React.useState<boolean>(false);

  const handleClick = () => {
    openDrawer();
    if (title === 'Network Components' && nested) {
      toggleNestedOptions(!nestedOptions);
    }
    if (drawIsOpen && title !== 'Network Components') {
      closeDrawer();
    }
    setToActive(id);
  };

  React.useEffect(() => {
    if (url) {
      setIsExternal(url.includes('http'));
    }
    if (nested) {
      setDynamicStyle({
        background: '#242C3D',
        borderRight: `3px solid ${palette.brandOrange}`,
      });
    }
    if (isChild) {
      setDynamicStyle({
        background: '#3C4558',
        fontWeight: 800,
      });
    }
    if (!nested && !isChild) {
      setDynamicStyle({
        background: '#242C3D',
        borderRight: `3px solid ${palette.brandOrange}`,
      });
    }
  }, [url]);

  React.useEffect(() => {
    if (!drawIsOpen && nestedOptions) {
      toggleNestedOptions(false);
    }
  }, [drawIsOpen]);

  return (
    <>
      <ListItem
        disablePadding
        disableGutters
        component={!nested ? Link : 'div'}
        to={isExternal ? { pathname: url } : url}
        target={isExternal ? '_blank' : ''}
        sx={
          isActive
            ? dynamicStyle
            : { background: '#111826', borderRight: 'none' }
        }
      >
        <ListItemButton
          onClick={handleClick}
          sx={{
            pt: 2,
            pb: 2,
            background: isChild ? '#3C4558' : 'none',
          }}
        >
          <ListItemIcon>{Icon}</ListItemIcon>
          <ListItemText
            primary={title}
            sx={{
              color: (theme) => theme.palette.primary.main,
            }}
            primaryTypographyProps={{
              style: {
                fontWeight: isActive ? 800 : 300,
              },
            }}
          />
          {nested && nestedOptions && <ExpandLess color="primary" />}
          {nested && !nestedOptions && <ExpandMore color="primary" />}
        </ListItemButton>
      </ListItem>
      {nestedOptions &&
        nested?.map((each) => (
          <ExpandableButton
            id={each.id}
            url={each.url}
            key={each.title}
            title={each.title}
            data-testid={each.title}
            openDrawer={openDrawer}
            drawIsOpen={drawIsOpen}
            closeDrawer={closeDrawer}
            setToActive={setToActive}
            isChild
          />
        ))}
    </>
  );
};

ExpandableButton.defaultProps = {
  Icon: null,
  nested: undefined,
  isChild: false,
  isActive: false,
};

export const Nav: React.FC = ({ children }) => {
  const [navOptionsState, updateNavOptionsState] =
    React.useState(originalNavOptions);
  const [open, setOpen] = React.useState(false);
  const theme = useTheme();
  const isMobile = useMediaQuery(theme.breakpoints.down('md'));

  const setToActive = (id: number) => {
    const newStuff = navOptionsState;

    const updated = newStuff.map((option) => {
      if (option.id === id) {
        return {
          ...option,
          isActive: true,
        };
      }
      return {
        ...option,
        isActive: false,
      };
    });
    updateNavOptionsState(updated);
  };

  const handleDrawerOpen = () => {
    setOpen(true);
  };

  const handleDrawerClose = () => {
    setOpen(false);
  };

  return (
    <>
      <Box sx={{ display: 'flex' }}>
        <AppBar
          sx={{
            background: theme.palette.primary.dark,
          }}
        >
          <Toolbar
            disableGutters
            sx={{
              display: 'flex',
              justifyContent: 'space-between',
            }}
          >
            <Box
              sx={{
                display: 'flex',
                flexDirection: 'row',
                alignItems: 'center',
                justifyContent: 'space-between',
                width: 205,
              }}
            >
              <IconButton component="a" href={NYM_WEBSITE} target="_blank">
                <NymLogoSVG />
              </IconButton>
              <Typography
                variant="h6"
                noWrap
<<<<<<< HEAD
                component="div"
                sx={{
                  marginLeft: 3,
                  color: theme.palette.primary.main,
                }}
                data-testid="nym-explorer-button"
=======
                sx={{ color: theme.palette.primary.main, fontSize: '18px' }}
>>>>>>> b4f30598
              >
                Network Explorer
              </Typography>
            </Box>
            <Box
              sx={{
                mr: 2,
                alignItems: 'center',
                display: 'flex',
              }}
            >
              {!isMobile && (
                <Box
                  sx={{
                    display: 'flex',
                    flexDirection: 'row',
                    width: 'auto',
                    pr: 0,
                    pl: 2,
                    justifyContent: 'flex-end',
                    alignItems: 'center',
                  }}
                >
                  <Socials disableDarkMode />
                  <DarkLightSwitchDesktop defaultChecked />
                </Box>
              )}
              {isMobile && <DarkLightSwitchMobile />}
            </Box>
          </Toolbar>
        </AppBar>

        <Drawer
          variant="permanent"
          open={open}
          sx={{
            background: palette.blackBg,
          }}
        >
          <DrawerHeader
            sx={{
              background: theme.palette.primary.dark,
              justifyContent: open ? 'flex-end' : 'center',
              paddingLeft: 0,
            }}
          >
            <IconButton
              onClick={open ? handleDrawerClose : handleDrawerOpen}
              sx={{ padding: 0, ml: '3px' }}
            >
              {open ? (
                <ChevronLeft color="primary" />
              ) : (
                <Menu color="primary" />
              )}
            </IconButton>
          </DrawerHeader>

          <List sx={{ pt: 0, pb: 0 }}>
            {navOptionsState.map((props) => (
              <ExpandableButton
                setToActive={setToActive}
                key={props.url}
                openDrawer={handleDrawerOpen}
                drawIsOpen={open}
                closeDrawer={handleDrawerClose}
                {...props}
              />
            ))}
          </List>
        </Drawer>
        <Box sx={{ width: '100%', p: 4 }}>
          <DrawerHeader />
          {children}
          <Footer />
        </Box>
      </Box>
    </>
  );
};<|MERGE_RESOLUTION|>--- conflicted
+++ resolved
@@ -321,16 +321,8 @@
               <Typography
                 variant="h6"
                 noWrap
-<<<<<<< HEAD
-                component="div"
-                sx={{
-                  marginLeft: 3,
-                  color: theme.palette.primary.main,
-                }}
                 data-testid="nym-explorer-button"
-=======
                 sx={{ color: theme.palette.primary.main, fontSize: '18px' }}
->>>>>>> b4f30598
               >
                 Network Explorer
               </Typography>
